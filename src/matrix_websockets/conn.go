--- conflicted
+++ resolved
@@ -21,7 +21,6 @@
 	// Maximum message size allowed from peer.
 	maxMessageSize = 512
 
-<<<<<<< HEAD
 	goroutineCount = 4
 )
 
@@ -30,8 +29,6 @@
 	body        []byte
 }
 
-=======
->>>>>>> 2f25b8e4
 /* Each connection has three main goroutines:
  *
  * The writer reads messages from the 'messageSend' channel and writes them
@@ -55,28 +52,10 @@
 	// The websocket connection
 	ws *websocket.Conn
 
-<<<<<<< HEAD
 	send chan message
 
 	// All goroutines reading from or writing to ws should stop doing so if this channel is closed.
 	quit chan struct{}
-=======
-	// Buffered channel of outbound messages.
-	messageSend chan []byte
-
-	// Channel of outbound close requests. The writer will send a close
-	// message to notify the client of the error, then exit.
-	//
-	// The channel is buffered so that if two things decide to close at the
-	// same time, we don't end up with one of them blocking (the writer will
-	// read at most one of the requests). XXX: is there a nicer way to do
-	// this?
-	closeSend chan websocket.CloseError
-
-	// This gets closed when the reader stops, to ensure the sync pump and the
-	// writer also stop.
-	quit chan bool
->>>>>>> 2f25b8e4
 
 	syncer SyncRequestor
 
@@ -91,19 +70,11 @@
 // create a new MatrixConnection for the received request
 func NewConnection(syncer SyncRequestor, ws *websocket.Conn) *MatrixConnection {
 	result := &MatrixConnection{
-<<<<<<< HEAD
-		ws:        ws,
-		send:      make(chan message, 256),
-		quit:      make(chan struct{}),
-		closeChan: make(chan struct{}, goroutineCount),
-		syncer:    syncer,
-=======
 		ws:          ws,
 		messageSend: make(chan []byte, 256),
 		closeSend:   make(chan websocket.CloseError, 5),
 		quit:        make(chan bool),
 		syncer:      syncer,
->>>>>>> 2f25b8e4
 	}
 
 	return result
@@ -207,16 +178,6 @@
 	return err
 }
 
-<<<<<<< HEAD
-=======
-// helper for writePump: writes a close message
-func (c *MatrixConnection) writeClose(closeReason websocket.CloseError) error {
-	log.Println("Sending close request:", closeReason)
-	msg := websocket.FormatCloseMessage(closeReason.Code, closeReason.Text)
-	return c.write(websocket.CloseMessage, msg)
-}
-
->>>>>>> 2f25b8e4
 func (c *MatrixConnection) reader() {
 	defer log.Println("Reader stopped")
 	c.ws.SetReadLimit(maxMessageSize)
