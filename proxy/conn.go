--- conflicted
+++ resolved
@@ -19,11 +19,7 @@
 	pingPeriod = (pongWait * 9) / 10
 
 	// Maximum message size allowed from peer.
-<<<<<<< HEAD
-	maxMessageBytes = 1024
-=======
 	maxMessageBytes = 2048
->>>>>>> 78d93ab3
 )
 
 type message struct {
